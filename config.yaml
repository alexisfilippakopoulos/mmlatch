data_dir: CMU-MOSEI
results_dir: our_results
train: true
test: true
overfit_batch: false
debug: false
device: cuda
num_classes: 1

model:
  text_input_size: 300
  audio_input_size: 74
  visual_input_size: 35
  projection_size: 100
  text_layers: 1
  audio_layers: 1
  visual_layers: 1
  bidirectional: True
  encoder_type: lstm
  dropout: !!float 0.2
  attention: true
  feedback: true
  feedback_type: learnable_sequence_mask
  mask_index_train: 1
  mask_index_test: 1
  mask_dropout_train: 0.0
  mask_dropout_test: 0.0
  enable_plot_embeddings: true
  noise_type: gaussian
  noise_modality: text 
  noise_percentage_train: 0.2
  augment_train_data: false
  noise_percentage_test: 0.2
  memory_augmented:
    fuser: true
    unimodal: false
    feedback: false
  enable_mad: False
  mad_prob: 0.6
  mad_threshold: 0.35
  # track feedback masks, preds, labels
  track_masks: True

experiment:
  name: l1_reg
  description: MOSEI sentiment task
<<<<<<< HEAD
  # add gaussian noise with mean 0 and some std
  add_noise_to_test: False
  add_noise_to_val: False
  noise_std: 0.1
  # randomly drop each modality with a prob p
  drop_modality_test: False
  drop_modality_prob: 0.3
=======
  repeat: 5
>>>>>>> 02525642

dataloaders:
  batch_size: 32
  num_workers: 1
  pin_memory: false

optimizer:
  name: Adam
  learning_rate: !!float 5e-4

trainer:
  patience: 10
  max_epochs: 100
  retain_graph: True
  load_model: l1_reg.best.pth
  checkpoint_dir: checkpoints
  # can be l1, l2 or None
  regularization: l1
  lambda_reg: 0.0000001<|MERGE_RESOLUTION|>--- conflicted
+++ resolved
@@ -44,7 +44,7 @@
 experiment:
   name: l1_reg
   description: MOSEI sentiment task
-<<<<<<< HEAD
+  repeat: 5
   # add gaussian noise with mean 0 and some std
   add_noise_to_test: False
   add_noise_to_val: False
@@ -52,9 +52,6 @@
   # randomly drop each modality with a prob p
   drop_modality_test: False
   drop_modality_prob: 0.3
-=======
-  repeat: 5
->>>>>>> 02525642
 
 dataloaders:
   batch_size: 32
